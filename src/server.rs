use crate::chat::ChatComponent;
use crate::network::packets::clientbound::{
    C00DisconnectLogin, C00Response, C01Pong, C02LoginSuccess, C03SetCompression, C13WindowItems,
    C17PluginMessage, C24JoinGame, C24JoinGameBiomeEffects, C24JoinGameBiomeEffectsMoodSound,
    C24JoinGameBiomeElement, C24JoinGameDimensionCodec, C24JoinGameDimensionElement, C32PlayerInfo,
    C32PlayerInfoAddPlayer, C34PlayerPositionAndLook, C3FHeldItemChange, C4ETimeUpdate,
    ClientBoundPacket,
};
use crate::network::packets::serverbound::{
    S00Handshake, S00LoginStart, S00Request, S01Ping, ServerBoundPacketHandler,
};
use crate::network::packets::{PacketEncoderExt, SlotData};
use crate::network::{NetworkServer, NetworkState};
use crate::player::{Gamemode, Player};
use crate::plot::{self, commands::DECLARE_COMMANDS, database, Plot};
use backtrace::Backtrace;
use std::collections::HashMap;
use bus::Bus;
use fern::colors::{Color, ColoredLevelConfig};
use log::{error, info, warn};
use serde::{Deserialize, Serialize};
use serde_json::json;
use std::fs;
use std::fs::read_to_string;
use std::sync::mpsc::{self, Receiver, Sender};
use std::time::{Duration, Instant};
use toml::Value;

/// `Message` gets send from a plot thread to the server thread.
#[derive(Debug)]
pub enum Message {
    /// This message is sent to the server thread when a player sends a chat message,
    /// It contains the uuid and name of the player and the raw message the player sent.
    ChatInfo(u128, String, String),
    /// This message is sent to the server thread when a player joins the server.
    PlayerJoined(Player),
    /// This message is sent to the server thread when a player leaves the server.
    PlayerLeft(u128),
    /// This message is sent to the server thread when a player goes outside of their plot.
    PlayerLeavePlot(Player),
    /// This message is sent to the server thread when a player runs /tp <name>.
    PlayerTeleportOther(Player, String),
    /// This message is sent to the server thread when a player changes their gamemode.
    PlayerUpdateGamemode(u128, Gamemode),
    /// This message is sent to the server thread when a plot unloads itself.
    PlotUnload(i32, i32),
    /// This message is sent to the server thread when a player runs /stop.
    Shutdown,
}

/// `BroadcastMessage` gets broadcasted from the server thread to all the plot threads.
/// This happens when there is a chat message, a player joins or leaves, or the server
/// shuts down.
#[derive(Debug, Clone)]
pub enum BroadcastMessage {
    /// This message is broadcasted for chat messages. It contains the uuid of the player and
    /// the raw json data to send to the clients.
    Chat(u128, Vec<ChatComponent>),
    /// This message is broadcasted when a player joins the server. It is used to update
    /// the tab-list on all connected clients.
    PlayerJoinedInfo(PlayerJoinInfo),
    /// This message is broadcasted when a player leaves the server. It is used to update
    /// the tab-list on all connected clients.
    PlayerLeft(u128),
    /// This message is broadcasted when a player changes their gamemode,
    PlayerUpdateGamemode(u128, Gamemode),
    /// This message is broadcasted when the server is stopping, either through the stop
    /// command or through the ctrl+c handler.
    Shutdown,
}

/// `PrivMessage` gets send from the server thread directly to a plot thread.
/// This only happens when a player is getting transfered to a plot.
#[derive(Debug)]
pub enum PrivMessage {
    PlayerEnterPlot(Player),
    PlayerTeleportOther(Player, String),
}

/// This is the data that gets sent in the `PlayerJoinedInfo` broadcast message.
/// It contains imformation such as the player's username, uuid, and skin.
#[derive(Debug, Clone)]
pub struct PlayerJoinInfo {
    pub username: String,
    pub uuid: u128,
    skin: Option<String>,
}

#[derive(Debug, Clone)]
struct PlayerListEntry {
    plot_x: i32,
    plot_z: i32,
    username: String,
    uuid: u128,
    gamemode: Gamemode,
    skin: Option<String>,
}

#[derive(Debug, Serialize, Deserialize)]
struct ServerConfig {
    bind_address: String,
    motd: String,
    chat_format: String,
    max_players: i64,
    bungeecord: bool,
}

struct PlotListEntry {
    plot_x: i32,
    plot_z: i32,
    priv_message_sender: mpsc::Sender<PrivMessage>,
}

/// This represents a minecraft server
pub struct MinecraftServer {
    network: NetworkServer,
    config: ServerConfig,
    broadcaster: Bus<BroadcastMessage>,
    receiver: Receiver<Message>,
    plot_sender: Sender<Message>,
    online_players: HashMap<u128, PlayerListEntry>,
    running_plots: Vec<PlotListEntry>,
}

impl MinecraftServer {
    /// Setup logging, set the panic hook,
    /// create the world if it does not exist,
    /// load the config, and then finally start the server.
    pub fn run() {
        // Setup logging
        let colors_level = ColoredLevelConfig::new()
            .info(Color::Green)
            .error(Color::Red)
            .warn(Color::Yellow);
        fern::Dispatch::new()
            .format(move |out, message, record| {
                out.finish(format_args!(
                    "[\x1B[32m{date}\x1B[0m][{target}][{level}] {message}\x1B[0m",
                    date = chrono::Local::now().format("%Y-%m-%d %H:%M:%S"),
                    target = record.target(),
                    level = colors_level.color(record.level()),
                    message = message,
                ))
            })
            .level(log::LevelFilter::Debug)
            .chain(std::io::stdout())
            .chain(fern::log_file("output.log").unwrap())
            .apply()
            .unwrap();

        std::panic::set_hook(Box::new(|panic_info| {
            error!("{}", panic_info.to_string());
            let backtrace = Backtrace::new();
            error!("{}\n{:?}", panic_info.to_string(), backtrace);
        }));

        info!("Starting server...");
        let start_time = Instant::now();

        // Create world folders if they don't exist yet
        fs::create_dir_all("./world/players").unwrap();
        fs::create_dir_all("./world/plots").unwrap();

        plot::database::init();

        let config: ServerConfig = MinecraftServer::load_config();

        let bind_addr = config.bind_address.clone();

        // Create thread messaging structs
        let (plot_tx, server_rx) = mpsc::channel();
        let mut bus = Bus::new(100);
        let ctrl_handler_sender = plot_tx.clone();

        ctrlc::set_handler(move || {
            ctrl_handler_sender.send(Message::Shutdown).unwrap();
        })
        .expect("There was an error setting the ctrlc handler");

        // Create server struct
        let mut server = MinecraftServer {
            network: NetworkServer::new(bind_addr),
            config,
            broadcaster: bus,
            receiver: server_rx,
            plot_sender: plot_tx,
            online_players: HashMap::new(),
            running_plots: Vec::new(),
        };

        // Load the spawn area plot on server start
        // This plot should be always active
        let (spawn_tx, spawn_rx) = mpsc::channel();
        Plot::load_and_run(
            0,
            0,
            server.broadcaster.add_rx(),
            server.plot_sender.clone(),
            spawn_rx,
            true,
            None,
        );
        server.running_plots.push(PlotListEntry {
            plot_x: 0,
            plot_z: 0,
            priv_message_sender: spawn_tx,
        });

        info!("Done! Start took {:?}", start_time.elapsed());

        loop {
            server.update();
            std::thread::sleep(Duration::from_millis(2));
        }
    }

    fn load_config() -> ServerConfig {
        let default_config = ServerConfig {
            bind_address: "0.0.0.0:25565".to_string(),
            motd: "Minecraft High Performace Redstone Server".to_string(),
            chat_format: "<{username}> {message}".to_string(),
            max_players: 99999,
            bungeecord: false,
        };
        toml::from_str(&read_to_string("Config.toml").unwrap_or_else(|_| {
            let config_string = toml::to_string(&default_config).unwrap();
            let _ = fs::write("Config.toml", &config_string);
            config_string
        }))
        .unwrap_or_else(|_| {
            let config_string = read_to_string("Config.toml").unwrap();
            let config_map = config_string.parse::<Value>().unwrap();
            let merged_config = ServerConfig {
                bind_address: config_map
                    .get("bind_address")
                    .map(toml::value::Value::as_str)
                    .map(|pp| pp.unwrap_or(&default_config.bind_address))
                    .unwrap_or(&default_config.bind_address)
                    .to_string(),
                motd: config_map
                    .get("motd")
                    .map(toml::value::Value::as_str)
                    .map(|pp| pp.unwrap_or(&default_config.motd))
                    .unwrap_or(&default_config.motd)
                    .to_string(),
                chat_format: config_map
                    .get("chat_format")
                    .map(toml::value::Value::as_str)
                    .map(|pp| pp.unwrap_or(&default_config.chat_format))
                    .unwrap_or(&default_config.chat_format)
                    .to_string(),
                max_players: config_map
                    .get("max_players")
                    .map(toml::value::Value::as_integer)
                    .map(|pp| pp.unwrap_or(default_config.max_players))
                    .unwrap_or(default_config.max_players),
                bungeecord: config_map
                    .get("bungeecord")
                    .map(toml::value::Value::as_bool)
                    .map(|pp| pp.unwrap_or(default_config.bungeecord))
                    .unwrap_or(default_config.bungeecord),
            };
            let config_string = toml::to_string(&merged_config).unwrap();
            fs::write("Config.toml", &config_string).expect("Error writing config");
            merged_config
        })
    }

    /// Updates the player's location on the `online_players` list
    fn update_player_entry(&mut self, uuid: u128, plot_x: i32, plot_z: i32) {
        let player = self.online_players.get_mut(&uuid);
        if let Some(player) = player {
            player.plot_x = plot_x;
            player.plot_z = plot_z;
        }
    }

    /// Removes the plot entry from the `running_plots` list
    fn handle_plot_unload(&mut self, plot_x: i32, plot_z: i32) {
        let index = self
            .running_plots
            .iter()
            .position(|p| p.plot_x == plot_x && p.plot_z == plot_z);
        if let Some(index) = index {
            self.running_plots.remove(index);
        }
    }

    fn graceful_shutdown(&mut self) {
        info!("Commencing graceful shutdown...");
        self.broadcaster.broadcast(BroadcastMessage::Shutdown);
        // Wait for all plots to save and unload
        while !self.running_plots.is_empty() {
            while let Ok(message) = self.receiver.try_recv() {
                if let Message::PlotUnload(plot_x, plot_z) = message {
                    self.handle_plot_unload(plot_x, plot_z);
                }
                std::thread::sleep(Duration::from_millis(2));
            }
        }
        std::process::exit(0);
    }

    fn send_player_to_plot(&mut self, player: Player, new_entry: bool) {
        let plot_x = (player.x as i32) >> 8;
        let plot_z = (player.z as i32) >> 8;

        if new_entry {
            let player_list_entry = PlayerListEntry {
                plot_x,
                plot_z,
                username: player.username.clone(),
                gamemode: player.gamemode,
                uuid: player.uuid,
                skin: None,
            };
            self.online_players.insert(player.uuid, player_list_entry);
        } else {
            self.update_player_entry(player.uuid, plot_x, plot_z);
        }

        let plot_loaded = self
            .running_plots
            .iter()
            .any(|p| p.plot_x == plot_x && p.plot_z == plot_z);
        if !plot_loaded {
            let (priv_tx, priv_rx) = mpsc::channel();
            Plot::load_and_run(
                plot_x,
                plot_z,
                self.broadcaster.add_rx(),
                self.plot_sender.clone(),
                priv_rx,
                false,
                Some(player),
            );
            self.running_plots.push(PlotListEntry {
                plot_x,
                plot_z,
                priv_message_sender: priv_tx,
            });
        } else {
            let plot_list_entry = self
                .running_plots
                .iter()
                .find(|p| p.plot_x == plot_x && p.plot_z == plot_z)
                .unwrap();
            let _ = plot_list_entry
                .priv_message_sender
                .send(PrivMessage::PlayerEnterPlot(player));
        }
    }

    fn handle_player_login(&mut self, client_idx: usize, login_start: S00LoginStart) {
        let clients = &mut self.network.handshaking_clients;
        clients[client_idx].username = Some(login_start.name);
        let set_compression = C03SetCompression { threshold: 256 }.encode();
        clients[client_idx].send_packet(&set_compression);
        clients[client_idx].set_compressed(true);
        let username = if let Some(name) = &clients[client_idx].username {
            name.clone()
        } else {
            Default::default()
        };
        let uuid = clients[client_idx]
            .uuid
            .unwrap_or_else(|| Player::generate_offline_uuid(&username));

        let login_success = C02LoginSuccess {
            uuid,
            username: username.clone(),
        }
        .encode();
        clients[client_idx].send_packet(&login_success);

        clients[client_idx].state = NetworkState::Play;
        let client = clients.remove(client_idx);

        let mut player = Player::load_player(uuid, username, client);

        let join_game = C24JoinGame {
            entity_id: player.client.id as i32,
            is_hardcore: false,
            gamemode: player.gamemode.get_id() as u8,
            previous_gamemode: 1,
            world_count: 1,
            world_names: vec!["mchprs:world".to_owned()],
            dimention_codec: C24JoinGameDimensionCodec {
                dimensions: map! {
                    "mchprs:world".to_owned() => C24JoinGameDimensionElement {
                        natural: 1,
                        ambient_light: 1.0,
                        has_ceiling: 0,
                        has_skylight: 1,
                        fixed_time: 6000,
                        shrunk: 0,
                        ultrawarm: 0,
                        has_raids: 0,
                        respawn_anchor_works: 0,
                        bed_works: 0,
                        coordinate_scale: 1.0,
                        piglin_safe: 0,
                        logical_height: 256,
                        infiniburn: "".to_owned(),
                    }
                },
                biomes: map! {
                    "minecraft:plains".to_owned() => C24JoinGameBiomeElement {
                        precipitation: "none".to_owned(),
                        effects: C24JoinGameBiomeEffects {
                            sky_color: 7907327,
                            water_fog_color: 329011,
                            fog_color: 12638463,
                            water_color: 4159204,
                            mood_sound: C24JoinGameBiomeEffectsMoodSound {
                                tick_delay: 6000,
                                offset: 2.0,
                                sound: "minecraft:ambient.cave".to_owned(),
                                block_search_extent: 8,
                            }
                        },
                        depth: 0.125,
                        temperature: 0.8,
                        scale: 0.5,
                        downfall: 0.4,
                        category: "none".to_owned(),
                    },
                    "mchprs:plot".to_owned() => C24JoinGameBiomeElement {
                        precipitation: "none".to_owned(),
                        effects: C24JoinGameBiomeEffects {
                            sky_color: 0x7BA4FF,
                            water_fog_color: 0x050533,
                            fog_color: 0xC0D8FF,
                            water_color: 0x3F76E4,
                            mood_sound: C24JoinGameBiomeEffectsMoodSound {
                                tick_delay: 6000,
                                offset: 2.0,
                                sound: "minecraft:ambient.cave".to_owned(),
                                block_search_extent: 8,
                            }
                        },
                        depth: 0.1,
                        temperature: 0.5,
                        scale: 0.2,
                        downfall: 0.5,
                        category: "none".to_owned(),
                    }
                },
            },
            dimention: C24JoinGameDimensionElement {
                natural: 1,
                ambient_light: 1.0,
                has_ceiling: 0,
                has_skylight: 1,
                fixed_time: 6000,
                shrunk: 0,
                ultrawarm: 0,
                has_raids: 0,
                respawn_anchor_works: 0,
                bed_works: 0,
                coordinate_scale: 1.0,
                piglin_safe: 0,
                logical_height: 256,
                infiniburn: "".to_owned(),
            },
            world_name: "mchprs:world".to_owned(),
            hashed_seed: 0,
            max_players: 0,
            view_distance: 8,
            reduced_debug_info: false,
            enable_respawn_screen: false,
            is_debug: false,
            is_flat: true,
        }
        .encode();
        player.client.send_packet(&join_game);

        // Sends the custom brand name to the player
        // (This can be seen in the f3 debug menu in-game)
        let brand = C17PluginMessage {
            channel: String::from("minecraft:brand"),
            data: {
                let mut data = Vec::new();
                data.write_string(32767, "Minecraft High Performace Redstone");
                data
            },
        }
        .encode();
        player.client.send_packet(&brand);

        // Send the player's position and rotation.
        let player_pos_and_look = C34PlayerPositionAndLook {
            x: player.x,
            y: player.y,
            z: player.z,
            yaw: player.yaw,
            pitch: player.pitch,
            flags: 0,
            teleport_id: 0,
        }
        .encode();
        player.client.send_packet(&player_pos_and_look);

        // Send the player list to the newly connected player.
        // (This is the list you see when you press tab in-game)
        let mut add_player_list = Vec::new();
        for (uuid, player) in &self.online_players {
            add_player_list.push(C32PlayerInfoAddPlayer {
                uuid: *uuid,
                name: player.username.clone(),
                display_name: None,
                gamemode: player.gamemode.get_id() as i32,
                ping: 0,
                properties: Vec::new(),
            });
        }
        add_player_list.push(C32PlayerInfoAddPlayer {
            uuid: player.uuid,
            name: player.username.clone(),
            display_name: None,
            gamemode: player.gamemode.get_id() as i32,
            ping: 0,
            properties: Vec::new(),
        });
        let player_info = C32PlayerInfo::AddPlayer(add_player_list).encode();
        player.client.send_packet(&player_info);

        // Send the player's inventory
        let slot_data: Vec<Option<SlotData>> = player
            .inventory
            .iter()
            .map(|op| {
                op.as_ref().map(|item| SlotData {
                    item_count: item.count as i8,
                    item_id: item.item_type.get_id() as i32,
                    nbt: item.nbt.clone(),
                })
            })
            .collect();
        let window_items = C13WindowItems {
            window_id: 0,
            slot_data,
        }
        .encode();
        player.client.send_packet(&window_items);

        // Send the player's selected item slot
        let held_item_change = C3FHeldItemChange {
            slot: player.selected_slot as i8,
        }
        .encode();
        player.client.send_packet(&held_item_change);

        player.client.send_packet(&DECLARE_COMMANDS);

        let time_update = C4ETimeUpdate {
            world_age: 0,
            // Noon
            time_of_day: -6000,
        }
        .encode();
        player.client.send_packet(&time_update);

        player.update_player_abilities();

        self.plot_sender
            .send(Message::PlayerJoined(player))
            .unwrap();
    }

    fn handle_message(&mut self, message: Message) {
        match message {
            Message::PlayerJoined(player) => {
                info!("{} joined the game", player.username);
                // Send player info to plots
                let player_join_info = PlayerJoinInfo {
                    username: player.username.clone(),
                    uuid: player.uuid,
                    skin: None,
                };
                database::ensure_user(format!("{:032x}", player.uuid), &player.username);
                self.broadcaster
                    .broadcast(BroadcastMessage::PlayerJoinedInfo(player_join_info));
                self.send_player_to_plot(player, true);
            }
            Message::PlayerLeft(uuid) => {
                if let Some((_, player)) = self.online_players.remove_entry(&uuid) {
                    info!("{} left the game", player.username);
                }
                self.broadcaster
                    .broadcast(BroadcastMessage::PlayerLeft(uuid));
            }
            Message::PlotUnload(plot_x, plot_z) => self.handle_plot_unload(plot_x, plot_z),
            Message::ChatInfo(uuid, username, message) => {
                info!("<{}> {}", username, message);
                self.broadcaster.broadcast(BroadcastMessage::Chat(
                    uuid,
                    ChatComponent::from_legacy_text(
                        self.config
                            .chat_format
                            .replace("{username}", &username)
                            .replace("{message}", &message),
                    ),
                ));
            }
            Message::PlayerLeavePlot(player) => {
                self.send_player_to_plot(player, false);
            }
            Message::Shutdown => {
                self.graceful_shutdown();
            }
            Message::PlayerTeleportOther(mut player, other_username) => {
                let username_lower = other_username.to_lowercase();
                if let Some((_, other_player)) = self
                    .online_players
                    .iter()
                    .find(|(_, p)| p.username.to_lowercase().starts_with(&username_lower))
                {
                    let plot_x = other_player.plot_x;
                    let plot_z = other_player.plot_z;

                    let plot_loaded = self
                        .running_plots
                        .iter()
                        .any(|p| p.plot_x == plot_x && p.plot_z == plot_z);
                    if !plot_loaded {
                        player
                            .send_system_message("Their plot wasn't loaded. How did this happen??");
                        self.send_player_to_plot(player, false);
                    } else {
                        self.update_player_entry(player.uuid, plot_x, plot_z);
                        let plot_list_entry = self
                            .running_plots
                            .iter()
                            .find(|p| p.plot_x == plot_x && p.plot_z == plot_z)
                            .unwrap();
                        let _ = plot_list_entry
                            .priv_message_sender
                            .send(PrivMessage::PlayerTeleportOther(player, other_username));
                    }
                } else {
                    player.send_system_message("Player not found!");
                    self.send_player_to_plot(player, false);
                }
            }
            Message::PlayerUpdateGamemode(uuid, gamemode) => {
<<<<<<< HEAD
                if let Some(player) = self.online_players.get_mut(&uuid) {
                    player.gamemode = gamemode;
                }
=======
                self.online_players
                    .iter()
                    .position(|p| p.uuid == uuid)
                    .map(|index| self.online_players[index].gamemode = gamemode);
>>>>>>> 193c4bd7
                self.broadcaster
                    .broadcast(BroadcastMessage::PlayerUpdateGamemode(uuid, gamemode));
            }
        }
    }

    fn update(&mut self) {
        while let Ok(message) = self.receiver.try_recv() {
            self.handle_message(message);
        }
        self.network.update();
        for client in 0..self.network.handshaking_clients.len() {
            let packets = self.network.handshaking_clients[client].receive_packets();
            for packet in packets {
                packet.handle(self, client);
            }
        }
    }
}

impl ServerBoundPacketHandler for MinecraftServer {
    fn handle_handshake(&mut self, handshake: S00Handshake, client_idx: usize) {
        let clients = &mut self.network.handshaking_clients;
        let client = &mut clients[client_idx];
        match handshake.next_state {
            1 => client.state = NetworkState::Status,
            2 => client.state = NetworkState::Login,
            _ => {}
        }
        if client.state == NetworkState::Login && handshake.protocol_version != 751 {
            warn!("A player tried to connect using the wrong version");
            let disconnect = C00DisconnectLogin {
                reason: json!({
                    "text": "Version mismatch, I'm on 1.16.2!"
                })
                .to_string(),
            }
            .encode();
            client.send_packet(&disconnect);
            client.close_connection();
        } else if client.state == NetworkState::Login && self.config.bungeecord {
            let split: Vec<&str> = handshake.server_address.split('\u{0}').collect();
            if split.len() == 3 || split.len() == 4 {
                client.uuid = u128::from_str_radix(split[2], 16).ok();
            } else {
                let disconnect = C00DisconnectLogin {
                    reason: json!({
                        "text": "If you wish to use IP forwarding, please enable it in your BungeeCord config as well!"
                    })
                    .to_string(),
                }
                .encode();
                client.send_packet(&disconnect);
                client.close_connection();
                return;
            }
        }
    }

    fn handle_request(&mut self, _request: S00Request, client_idk: usize) {
        let client = &mut self.network.handshaking_clients[client_idk];
        let response = C00Response {
            json_response: json!({
                "version": {
                    "name": "1.16.2",
                    "protocol": 751
                },
                "players": {
                    "max": self.config.max_players,
                    "online": self.online_players.len(),
                    "sample": []
                },
                "description": {
                    "text": self.config.motd
                }
            })
            .to_string(),
        }
        .encode();
        client.send_packet(&response);
    }

    fn handle_ping(&mut self, ping: S01Ping, client_idx: usize) {
        let client = &mut self.network.handshaking_clients[client_idx];
        let pong = C01Pong {
            payload: ping.payload,
        }
        .encode();
        client.send_packet(&pong);
    }

    fn handle_login_start(&mut self, login_start: S00LoginStart, client_idx: usize) {
        self.handle_player_login(client_idx, login_start);
    }
}<|MERGE_RESOLUTION|>--- conflicted
+++ resolved
@@ -644,16 +644,9 @@
                 }
             }
             Message::PlayerUpdateGamemode(uuid, gamemode) => {
-<<<<<<< HEAD
                 if let Some(player) = self.online_players.get_mut(&uuid) {
                     player.gamemode = gamemode;
                 }
-=======
-                self.online_players
-                    .iter()
-                    .position(|p| p.uuid == uuid)
-                    .map(|index| self.online_players[index].gamemode = gamemode);
->>>>>>> 193c4bd7
                 self.broadcaster
                     .broadcast(BroadcastMessage::PlayerUpdateGamemode(uuid, gamemode));
             }
